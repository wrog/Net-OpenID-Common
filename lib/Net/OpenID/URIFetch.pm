--- conflicted
+++ resolved
@@ -105,12 +105,6 @@
         return $cached_response->();
     }
     else {
-<<<<<<< HEAD
-        my $content = $res->decoded_content;
-        my $final_uri = $res->request->uri->as_string();
-        my $final_cache_key = "URIFetch:${prefix}:${final_uri}";
-
-=======
         my $final_uri = $res->request->uri->as_string();
         my $final_cache_key = "URIFetch:${prefix}:${final_uri}";
 
@@ -118,7 +112,6 @@
             || $res->decoded_content(charset => 'none') # Decode content-encoding
             || $res->content;                           # Undecoded content
 
->>>>>>> 186fe4c1
         if ($content_hook) {
             $content_hook->(\$content);
         }
